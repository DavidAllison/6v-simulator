--- conflicted
+++ resolved
@@ -435,20 +435,12 @@
         renderConfig={renderConfig}
       />
 
-<<<<<<< HEAD
-      <CollapsiblePanel title="Info" side="right" className="right-panels">
-        <div className="right-panels-content">
-          <StatisticsPanel stats={stats} fps={fps} />
-          <SaveLoadPanel
-            getCurrentData={getCurrentSimulationData}
-            onLoadData={loadSimulationData}
-          />
-        </div>
-=======
       <CollapsiblePanel title="Info" side="right" className="panel-section">
         <StatisticsPanel stats={stats} fps={fps} />
-        <SaveLoadPanel getCurrentData={getCurrentSimulationData} onLoadData={loadSimulationData} />
->>>>>>> 9dd2c056
+        <SaveLoadPanel
+          getCurrentData={getCurrentSimulationData}
+          onLoadData={loadSimulationData}
+        />
       </CollapsiblePanel>
     </div>
   );
